--- conflicted
+++ resolved
@@ -17,16 +17,5 @@
   shift
 fi
 
-<<<<<<< HEAD
-# Iterate the string array using for loop. The quotes ensure iteration
-# over multiple words string. It's important that .coverage ends with an empty last line.
-for val in "${XTRA_COV[@]}"; do
-   [ ! -z "$(egrep "    $val" .coveragerc 2>/dev/null)" ] || echo "    $val" >> .coveragerc
-done
-
-
-poetry run pytest -s -n auto --cov=cruft/ --cov=tests --cov-report=term-missing ${@-} --cov-report xml --cov-report html $XTRA_OPT
-=======
 uv run pytest -s -n auto --cov=cruft/ --cov=tests --cov-report=term-missing ${@-} --cov-report xml --cov-report html $XTRA_OPT
->>>>>>> 33f6b722
 ./scripts/lint.sh