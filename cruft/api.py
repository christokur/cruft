import json
import os
import stat
import sys
import time
from functools import partial
from pathlib import Path
from shutil import move, rmtree
from subprocess import PIPE, run  # nosec
from tempfile import TemporaryDirectory
from typing import Optional

from cookiecutter.config import get_user_config
from cookiecutter.generate import generate_context, generate_files
from cookiecutter.prompt import prompt_for_config
from cruft.exceptions import (
    CruftAlreadyPresent,
    InvalidCookiecutterRepository,
    NoCruftFound,
    TempDirectoryDeleteFailed,
    UnableToFindCookiecutterTemplate,
)
from examples import example
from git import Repo

try:
    import toml  # type: ignore
except ImportError:  # pragma: no cover
    toml = None  # type: ignore

json_dumps = partial(json.dumps, ensure_ascii=False,
                     indent=4, separators=(",", ": "))


class RobustTemporaryDirectory(TemporaryDirectory):
    """Retries deletion on __exit__
    This is caused by Windows behavior that you cannot delete a directory
    if it contains any read-only files.
    cf. https://bugs.python.org/issue19643
    """

    DELETE_MAX_RETRY_COUNT = 10
    DELETE_RETRY_TIME = 0.1

    def cleanup(self):
        if self._finalizer.detach():

            def readonly_handler(rm_func, path, exc_info):
                if issubclass(exc_info[0], PermissionError):
                    os.chmod(path, stat.S_IWRITE)
                    return rm_func(path)

            err_count = 0
            while True:
                try:
                    rmtree(self.name, onerror=readonly_handler)
                    break
                except (OSError, WindowsError):
                    err_count += 1
                    if err_count > self.DELETE_MAX_RETRY_COUNT:
                        # This serves as a workaround to be able to use this tool under Windows.
                        # Deleting temporary folders fails because Python cannot delete them.
                        if os.name != "nt":
                            raise
                        else:
                            break
                    time.sleep(self.DELETE_RETRY_TIME)


@example("https://github.com/timothycrosley/cookiecutter-python/", no_input=True)
def create(
    template_git_url: str,
    output_dir: str = ".",
    config_file: Optional[str] = None,
    default_config: bool = False,
    extra_context: Optional[dict] = None,
    no_input: bool = False,
    directory: str = "",
    overwrite_if_exists: bool = False,
) -> str:
    """Expand a Git based Cookiecutter template into a new project on disk."""
    with RobustTemporaryDirectory() as cookiecutter_template_dir_str:
        cookiecutter_template_dir = Path(cookiecutter_template_dir_str)
        try:
            repo = Repo.clone_from(template_git_url, cookiecutter_template_dir)
            last_commit = repo.head.object.hexsha
        except Exception as e:
            raise InvalidCookiecutterRepository(e)

        main_cookiecutter_directory: Optional[Path] = None
        if directory:
            cookiecutter_template_dir = cookiecutter_template_dir / directory

        for dir_item in cookiecutter_template_dir.glob("*cookiecutter.*"):
            if dir_item.is_dir() and "{{" in dir_item.name and "}}" in dir_item.name:
                main_cookiecutter_directory = dir_item
                break

        if not main_cookiecutter_directory:  # pragma: no cover
            raise UnableToFindCookiecutterTemplate(cookiecutter_template_dir)

        context_file = cookiecutter_template_dir / "cookiecutter.json"

        config_dict = get_user_config(
            config_file=config_file, default_config=default_config)

        context = generate_context(
            context_file=str(context_file),
            default_context=config_dict["default_context"],
            extra_context=extra_context,
        )

        # prompt the user to manually configure at the command line.
        # except when 'no-input' flag is set
        context["cookiecutter"] = prompt_for_config(context, no_input)
        context["cookiecutter"]["_template"] = template_git_url

        (main_cookiecutter_directory / ".cruft.json").write_text(
<<<<<<< HEAD
            json_dumps({"template": template_git_url,
                        "commit": last_commit, "context": context})
=======
            json_dumps({"template": template_git_url, "commit": last_commit, "context": context, "directory": directory})
>>>>>>> 3315c72a
        )

        return generate_files(
            repo_dir=cookiecutter_template_dir,
            context=context,
            overwrite_if_exists=overwrite_if_exists,
            output_dir=output_dir,
        )


@example()
def check(expanded_dir: str = ".") -> bool:
    """Checks to see if there have been any updates to the Cookiecutter template used
    to generate this project.
    """
    expanded_dir_path = Path(expanded_dir)
    cruft_file = expanded_dir_path / ".cruft.json"
    if not cruft_file.is_file():
        raise NoCruftFound(expanded_dir_path.resolve())

    cruft_state = json.loads(cruft_file.read_text())
    with RobustTemporaryDirectory() as cookiecutter_template_dir:
        repo = Repo.clone_from(
            cruft_state["template"], cookiecutter_template_dir)
        last_commit = repo.head.object.hexsha
        if last_commit == cruft_state["commit"] or not repo.index.diff(cruft_state["commit"]):
            return True

    return False


def _generate_output(
    context_file: str,
    cruft_state: dict,
    cookiecutter_input: bool,
    template_dir: str,
    output_dir: str,
) -> dict:
    context = generate_context(
        context_file=context_file, extra_context=cruft_state["context"]["cookiecutter"]
    )
    context["cookiecutter"] = prompt_for_config(
        context, not cookiecutter_input)
    context["cookiecutter"]["_template"] = cruft_state["template"]

    generate_files(
        repo_dir=template_dir, context=context, overwrite_if_exists=True, output_dir=output_dir
    )
    return context


@example()
@example(skip_apply_ask=True)
def update(
    expanded_dir: str = ".",
    cookiecutter_input: bool = False,
    skip_apply_ask: bool = False,
    skip_update: bool = False,
) -> bool:
    """Update specified project's cruft to the latest and greatest release."""
    expanded_dir_path = Path(expanded_dir)
    pyproject_file = expanded_dir_path / "pyproject.toml"
    cruft_file = expanded_dir_path / ".cruft.json"
    if not cruft_file.is_file():
        raise NoCruftFound(cruft_file)

    cruft_state = json.loads(cruft_file.read_text())

    skip_cruft = cruft_state.get("skip", [])
    if toml and pyproject_file.is_file():
        pyproject_cruft = toml.loads(pyproject_file.read_text()).get(
            "tool", {}).get("cruft", {})
        skip_cruft.extend(pyproject_cruft.get("skip", []))

    with RobustTemporaryDirectory() as compare_directory_str:
        compare_directory = Path(compare_directory_str)
        template_dir = compare_directory / "template"

        try:
            repo = Repo.clone_from(cruft_state["template"], template_dir)
            last_commit = repo.head.object.hexsha
        except Exception as e:  # pragma: no cover
            raise InvalidCookiecutterRepository(e)

        if last_commit == cruft_state["commit"] or not repo.index.diff(cruft_state["commit"]):
            return False

        directory = cruft_state.get("directory", "")

        template_dir = template_dir / directory

        context_file = template_dir / "cookiecutter.json"

        new_output_dir = compare_directory / "new_output"

        new_context = _generate_output(
            context_file=str(context_file),
            cruft_state=cruft_state,
            cookiecutter_input=cookiecutter_input,
            template_dir=str(template_dir),
            output_dir=str(new_output_dir),
        )

        old_output_dir = compare_directory / "old_output"
        repo.head.reset(commit=cruft_state["commit"], working_tree=True)
        _generate_output(
            context_file=str(context_file),
            cruft_state=cruft_state,
            cookiecutter_input=cookiecutter_input,
            template_dir=str(template_dir),
            output_dir=str(old_output_dir),
        )

        for dir_item in old_output_dir.glob("*"):
            if dir_item.is_dir():
                old_main_directory = dir_item

        new_main_directory = new_output_dir / old_main_directory.name

        for skip_file in skip_cruft:
            file_path_old = old_main_directory / skip_file
            file_path_new = new_main_directory / skip_file
            for file_path in (file_path_old, file_path_new):
                if file_path.is_dir():
                    rmtree(file_path)
                elif file_path.is_file():
                    file_path.unlink()

        diff = run(
            ["git", "diff", "--no-index",
                str(old_main_directory), str(new_main_directory)],
            stdout=PIPE,
            stderr=PIPE,
        ).stdout.decode("utf8")
        diff = (
            diff.replace("\\\\", "\\")
            .replace(str(old_main_directory), "")
            .replace(str(new_main_directory), "")
        )

        print("The following diff would be applied:\n")
        print(diff)
        print("")

        if not skip_apply_ask and not skip_update:  # pragma: no cover
            update_str: str = ""
            while update_str not in ("y", "n", "s"):
                print(
                    'Respond with "s" to intentionally skip the update while marking '
                    "your project as up-to-date."
                )
                update_str = input(
                    "Apply diff and update [y/n/s]? ").lower()  # nosec

            if update_str == "n":
                sys.exit("User cancelled Cookiecutter template update.")
            elif update_str == "s":
                skip_update = True

        current_directory = Path.cwd()
        try:
            os.chdir(expanded_dir_path)
            if not skip_update:
                run(["patch", "-p1", "--merge"], input=diff.encode("utf8"))

            cruft_state["commit"] = last_commit
            cruft_state["context"] = new_context
            cruft_state["directory"] = directory
            cruft_file.write_text(json_dumps(cruft_state))
        finally:
            os.chdir(current_directory)

        return True


@example("https://github.com/timothycrosley/cookiecutter-python/", no_input=True, use_latest=True)
def link(
    template_git_url: str,
    project_dir: str = ".",
    use_latest: bool = False,
    no_input: bool = False,
    config_file: Optional[str] = None,
    default_config: bool = False,
    extra_context: Optional[dict] = None,
    directory: str = ""
) -> bool:
    """Links an existing project created from a template, to the template it was created from."""
    project_dir_path = Path(project_dir)
    cruft_file = project_dir_path / ".cruft.json"
    if cruft_file.is_file():
        raise CruftAlreadyPresent(cruft_file)

    with RobustTemporaryDirectory() as cookiecutter_template_dir_str:
        cookiecutter_template_dir = Path(cookiecutter_template_dir_str)
        try:
            repo = Repo.clone_from(template_git_url, cookiecutter_template_dir)
            last_commit = repo.head.object.hexsha
        except Exception as e:  # pragma: no cover
            raise InvalidCookiecutterRepository(e)

        main_cookiecutter_directory: Optional[Path] = None
        if directory:
            cookiecutter_template_dir = cookiecutter_template_dir / directory

        for dir_item in cookiecutter_template_dir.glob("*cookiecutter.*"):
            if dir_item.is_dir() and "{{" in dir_item.name and "}}" in dir_item.name:
                main_cookiecutter_directory = dir_item
                break

        if not main_cookiecutter_directory:  # pragma: no cover
            raise UnableToFindCookiecutterTemplate(cookiecutter_template_dir)

        context_file = cookiecutter_template_dir / "cookiecutter.json"

        config_dict = get_user_config(
            config_file=config_file, default_config=default_config)

        context = generate_context(
            context_file=context_file,
            default_context=config_dict["default_context"],
            extra_context=extra_context,
        )

        # prompt the user to manually configure at the command line.
        # except when 'no-input' flag is set
        context["cookiecutter"] = prompt_for_config(context, no_input)
        context["cookiecutter"]["_template"] = template_git_url

        if use_latest or no_input:
            use_commit = last_commit
        else:  # pragma: no cover
            print("")
            print(f"The latest commit to the template is {last_commit}")
            print(
                "Press enter to link against this commit or provide an alternative commit.")
            print("")
            use_commit = input(
                f"Link to template at commit [{last_commit}]: ")  # nosec
            use_commit = use_commit if use_commit.strip() else last_commit

        cruft_file.write_text(
<<<<<<< HEAD
            json_dumps({"template": template_git_url,
                        "commit": use_commit, "context": context})
=======
            json_dumps({"template": template_git_url, "commit": use_commit,
                        "context": context, "directory": directory})
>>>>>>> 3315c72a
        )

    return True<|MERGE_RESOLUTION|>--- conflicted
+++ resolved
@@ -116,12 +116,7 @@
         context["cookiecutter"]["_template"] = template_git_url
 
         (main_cookiecutter_directory / ".cruft.json").write_text(
-<<<<<<< HEAD
-            json_dumps({"template": template_git_url,
-                        "commit": last_commit, "context": context})
-=======
             json_dumps({"template": template_git_url, "commit": last_commit, "context": context, "directory": directory})
->>>>>>> 3315c72a
         )
 
         return generate_files(
@@ -363,13 +358,8 @@
             use_commit = use_commit if use_commit.strip() else last_commit
 
         cruft_file.write_text(
-<<<<<<< HEAD
-            json_dumps({"template": template_git_url,
-                        "commit": use_commit, "context": context})
-=======
             json_dumps({"template": template_git_url, "commit": use_commit,
                         "context": context, "directory": directory})
->>>>>>> 3315c72a
         )
 
     return True