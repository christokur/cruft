from pathlib import Path
from typing import Any, Dict, List, Optional

import typer
from cookiecutter.exceptions import CookiecutterException
from cookiecutter.generate import generate_files

from ..exceptions import CruftError
from . import utils
from .utils import example
from .utils.iohelper import AltTemporaryDirectory


@example("https://github.com/timothycrosley/cookiecutter-python/")
def create(
    template_git_url: str,
    output_dir: Path = Path("."),
    config_file: Optional[Path] = None,
    replay_file: Optional[Path] = None,
    default_config: bool = False,
    extra_context: Optional[Dict[str, Any]] = None,
    extra_context_file: Optional[Path] = None,
    no_input: bool = True,
    directory: Optional[str] = None,
    checkout: Optional[str] = None,
    overwrite_if_exists: bool = False,
    skip: Optional[List[str]] = None,
) -> Path:
    """Expand a Git based Cookiecutter template into a new project on disk."""
    template_git_url = utils.cookiecutter.resolve_template_url(template_git_url)
<<<<<<< HEAD
    cruft_state = {
        "template": template_git_url,
        "checkout": checkout,
    }
    with AltTemporaryDirectory() as cookiecutter_template_dir_str:
=======
    with AltTemporaryDirectory(directory) as cookiecutter_template_dir_str:
>>>>>>> 1a5614fc
        cookiecutter_template_dir = Path(cookiecutter_template_dir_str)
        with utils.cookiecutter.get_cookiecutter_repo(
            cruft_state, cookiecutter_template_dir
        ) as repo:
            checkout = cruft_state["checkout"]
            last_commit = repo.head.object.hexsha

            if directory:
                cookiecutter_template_dir = cookiecutter_template_dir / directory

            if extra_context_file:
                extra_context = utils.cookiecutter.get_extra_context_from_file(extra_context_file)
            context = utils.cookiecutter.generate_cookiecutter_context(
                template_git_url,
                cookiecutter_template_dir,
                config_file,
                default_config,
                extra_context,
                no_input,
                replay_file,
            )

        try:
            project_dir = Path(
                generate_files(
                    repo_dir=cookiecutter_template_dir,
                    context=context,
                    overwrite_if_exists=overwrite_if_exists,
                    output_dir=str(output_dir),
                )
            )

            cruft_content = {
                "template": template_git_url,
                "commit": last_commit,
                "checkout": checkout,
                "context": context,
                "directory": directory,
            }

            if skip:
                cruft_content["skip"] = skip

            # After generating the project - save the cruft state
            # into the cruft file.
            (project_dir / ".cruft.json").write_text(utils.cruft.json_dumps(cruft_content))
            typer.echo(f"Created project in {project_dir}")
            return project_dir
        except CookiecutterException as exc:
            raise CruftError(str(exc).replace("Error: ", "")) from exc<|MERGE_RESOLUTION|>--- conflicted
+++ resolved
@@ -28,15 +28,11 @@
 ) -> Path:
     """Expand a Git based Cookiecutter template into a new project on disk."""
     template_git_url = utils.cookiecutter.resolve_template_url(template_git_url)
-<<<<<<< HEAD
     cruft_state = {
         "template": template_git_url,
         "checkout": checkout,
     }
-    with AltTemporaryDirectory() as cookiecutter_template_dir_str:
-=======
     with AltTemporaryDirectory(directory) as cookiecutter_template_dir_str:
->>>>>>> 1a5614fc
         cookiecutter_template_dir = Path(cookiecutter_template_dir_str)
         with utils.cookiecutter.get_cookiecutter_repo(
             cruft_state, cookiecutter_template_dir
