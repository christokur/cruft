import json
import sys
from pathlib import Path
from typing import Iterable, Optional

import typer

from . import utils
from .utils.diff import _transfer_project_paths, _trim_ignored_paths
from .utils.iohelper import AltTemporaryDirectory


def diff(
    project_dir: Path = Path("."),
    include_paths: Optional[Iterable[Path]] = None,
    exit_code: bool = False,
    checkout: Optional[str] = None,
    reverse: Optional[bool] = None,
    respect_gitignore: bool = False,
):
    """Show the diff between the project and the linked Cookiecutter template"""
    # By default, if it's a reverse diff we respect the project dir's .gitignore when
    # determining which paths to compare, but this is not necessary for regular diffs
    # as we only compare files which are present in the template.
    # We also don't bother with the .gitignore check if explicit paths are passed.
    if respect_gitignore is None:
        respect_gitignore = reverse and not include_paths

    cruft_file = utils.cruft.get_cruft_file(project_dir)
    cruft_state = json.loads(cruft_file.read_text())
    checkout = checkout or cruft_state.get("commit")
    if checkout:
        cruft_state["checkout"] = checkout

    has_diff = False

    directory = cruft_state.get("directory", "")
    if directory:
        directory = str(Path("repo") / directory)
    else:
        directory = "repo"

    with AltTemporaryDirectory(directory) as tmpdir_:
        tmpdir = Path(tmpdir_)
        repo_dir = tmpdir / "repo"
        remote_template_dir = tmpdir / "remote"
        local_template_dir = tmpdir / "local"

        # Create all the directories
        remote_template_dir.mkdir(parents=True, exist_ok=True)
        local_template_dir.mkdir(parents=True, exist_ok=True)

        # Let's clone the template
<<<<<<< HEAD
        with utils.cookiecutter.get_cookiecutter_repo(cruft_state, repo_dir) as repo:
            checkout = cruft_state["checkout"]
=======
        with utils.cookiecutter.get_cookiecutter_repo(
            cruft_state["template"], repo_dir, checkout=checkout
        ) as repo:
>>>>>>> 33f6b722
            # We generate the template for the revision expected by the project
            utils.generate.cookiecutter_template(
                output_dir=remote_template_dir,
                repo=repo,
                cruft_state=cruft_state,
                project_dir=project_dir,
                checkout=checkout,
                update_deleted_paths=True,
            )

            _trim_ignored_paths(
                include_paths=include_paths,
                project_dir=project_dir,
                target_dir=remote_template_dir,
                respect_gitignore=respect_gitignore,
            )

        # For a regular diff, files that are present in the template.
        # For a reverse diff, all project files.
        # The .gitignore of the project dir is respected if respect_gitignore is True
        # and the project directory is a repo.
        if reverse:
            source_path = project_dir
            prefixes = {
                "diff_src_prefix": utils.diff.DIFF_PRJ_PREFIX,
                "diff_dst_prefix": utils.diff.DIFF_SRC_PREFIX,
            }
        else:
            source_path = remote_template_dir
            prefixes = {
                "diff_src_prefix": utils.diff.DIFF_SRC_PREFIX,
                "diff_dst_prefix": utils.diff.DIFF_DST_PREFIX,
            }

        _transfer_project_paths(
            include_paths=include_paths,
            local_template_dir=local_template_dir,
            project_dir=project_dir,
            remote_template_dir=remote_template_dir,
            source_path=source_path,
        )

        # Finally we can compute and print the diff.
        diff_direction = [local_template_dir, remote_template_dir]
        # Either but not both because that means diff_direction.reverse().reverse()
        # len({in_project, reverse} & {True, False}) == 2
        if reverse:
            diff_direction.reverse()

        diff = utils.diff.get_diff(*diff_direction, **prefixes)  # type: ignore

        if diff.strip():
            has_diff = True

            if exit_code or not sys.stdout.isatty():
                # The current shell doesn't run on a TTY or the "--exit-code" flag
                # is set. This means we're probably not displaying the diff to an
                # end-user. Let's just output the sanitized version of the diff.
                #
                # Note that we can't delegate this check to "git diff" command
                # because it would show absolute paths to files as we're working in
                # temporary, non-gitted directories. Doing so would prevent the user
                # from applying the patch later on as the temporary directories wouldn't
                # exist anymore.
                typer.echo(diff, nl=False)
            else:
                # We're outputing the diff to a real user. We can delegate the job
                # to git diff so that they can benefit from coloration and paging.
                # Ouputing absolute paths is less of a concern although it would be
                # better to find a way to make git shrink those paths.
                utils.diff.display_diff(*diff_direction, **prefixes)  # type: ignore

    return not (has_diff and exit_code)<|MERGE_RESOLUTION|>--- conflicted
+++ resolved
@@ -1,36 +1,22 @@
 import json
+import shutil
 import sys
 from pathlib import Path
-from typing import Iterable, Optional
+from typing import Optional
 
 import typer
 
 from . import utils
-from .utils.diff import _transfer_project_paths, _trim_ignored_paths
 from .utils.iohelper import AltTemporaryDirectory
 
 
 def diff(
-    project_dir: Path = Path("."),
-    include_paths: Optional[Iterable[Path]] = None,
-    exit_code: bool = False,
-    checkout: Optional[str] = None,
-    reverse: Optional[bool] = None,
-    respect_gitignore: bool = False,
-):
+    project_dir: Path = Path("."), exit_code: bool = False, checkout: Optional[str] = None
+) -> bool:
     """Show the diff between the project and the linked Cookiecutter template"""
-    # By default, if it's a reverse diff we respect the project dir's .gitignore when
-    # determining which paths to compare, but this is not necessary for regular diffs
-    # as we only compare files which are present in the template.
-    # We also don't bother with the .gitignore check if explicit paths are passed.
-    if respect_gitignore is None:
-        respect_gitignore = reverse and not include_paths
-
     cruft_file = utils.cruft.get_cruft_file(project_dir)
     cruft_state = json.loads(cruft_file.read_text())
     checkout = checkout or cruft_state.get("commit")
-    if checkout:
-        cruft_state["checkout"] = checkout
 
     has_diff = False
 
@@ -51,14 +37,9 @@
         local_template_dir.mkdir(parents=True, exist_ok=True)
 
         # Let's clone the template
-<<<<<<< HEAD
-        with utils.cookiecutter.get_cookiecutter_repo(cruft_state, repo_dir) as repo:
-            checkout = cruft_state["checkout"]
-=======
         with utils.cookiecutter.get_cookiecutter_repo(
             cruft_state["template"], repo_dir, checkout=checkout
         ) as repo:
->>>>>>> 33f6b722
             # We generate the template for the revision expected by the project
             utils.generate.cookiecutter_template(
                 output_dir=remote_template_dir,
@@ -69,46 +50,20 @@
                 update_deleted_paths=True,
             )
 
-            _trim_ignored_paths(
-                include_paths=include_paths,
-                project_dir=project_dir,
-                target_dir=remote_template_dir,
-                respect_gitignore=respect_gitignore,
-            )
-
-        # For a regular diff, files that are present in the template.
-        # For a reverse diff, all project files.
-        # The .gitignore of the project dir is respected if respect_gitignore is True
-        # and the project directory is a repo.
-        if reverse:
-            source_path = project_dir
-            prefixes = {
-                "diff_src_prefix": utils.diff.DIFF_PRJ_PREFIX,
-                "diff_dst_prefix": utils.diff.DIFF_SRC_PREFIX,
-            }
-        else:
-            source_path = remote_template_dir
-            prefixes = {
-                "diff_src_prefix": utils.diff.DIFF_SRC_PREFIX,
-                "diff_dst_prefix": utils.diff.DIFF_DST_PREFIX,
-            }
-
-        _transfer_project_paths(
-            include_paths=include_paths,
-            local_template_dir=local_template_dir,
-            project_dir=project_dir,
-            remote_template_dir=remote_template_dir,
-            source_path=source_path,
-        )
+        # Then we create a new tree with each file in the template that also exist
+        # locally.
+        for path in sorted(remote_template_dir.glob("**/*")):
+            relative_path = path.relative_to(remote_template_dir)
+            local_path = project_dir / relative_path
+            destination = local_template_dir / relative_path
+            if path.is_file():
+                shutil.copy(str(local_path), str(destination))
+            else:
+                destination.mkdir(parents=True, exist_ok=True)
+                destination.chmod(local_path.stat().st_mode)
 
         # Finally we can compute and print the diff.
-        diff_direction = [local_template_dir, remote_template_dir]
-        # Either but not both because that means diff_direction.reverse().reverse()
-        # len({in_project, reverse} & {True, False}) == 2
-        if reverse:
-            diff_direction.reverse()
-
-        diff = utils.diff.get_diff(*diff_direction, **prefixes)  # type: ignore
+        diff = utils.diff.get_diff(local_template_dir, remote_template_dir)
 
         if diff.strip():
             has_diff = True
@@ -129,6 +84,6 @@
                 # to git diff so that they can benefit from coloration and paging.
                 # Ouputing absolute paths is less of a concern although it would be
                 # better to find a way to make git shrink those paths.
-                utils.diff.display_diff(*diff_direction, **prefixes)  # type: ignore
+                utils.diff.display_diff(local_template_dir, remote_template_dir)
 
     return not (has_diff and exit_code)