--- conflicted
+++ resolved
@@ -1,11 +1,8 @@
 import json
 from pathlib import Path
 from subprocess import DEVNULL, PIPE, CalledProcessError, run  # nosec
-<<<<<<< HEAD
 from typing import Iterable, Optional, Set
-=======
 from typing import Any, Dict, Optional, Set
->>>>>>> 1a5614fc
 
 import click
 import typer
@@ -27,7 +24,6 @@
     checkout: Optional[str] = None,
     strict: bool = True,
     allow_untracked_files: bool = False,
-<<<<<<< HEAD
     allow_modified_files: bool = False,
     include_paths: Optional[Iterable[Path]] = None,
     force: bool = False,
@@ -35,10 +31,8 @@
     interactive: bool = True,
     override: bool = False,
     dry_run: bool = False,
-=======
     extra_context: Optional[Dict[str, Any]] = None,
     extra_context_file: Optional[Path] = None,
->>>>>>> 1a5614fc
 ) -> bool:
     """Update specified project's cruft to the latest and greatest release."""
     cruft_file = utils.cruft.get_cruft_file(project_dir)
@@ -97,11 +91,7 @@
 
             # Bail early if the repo is already up to date and no inputs are asked
             if not (
-<<<<<<< HEAD
-                cookiecutter_input or refresh_private_variables or force
-=======
-                extra_context or cookiecutter_input or refresh_private_variables
->>>>>>> 1a5614fc
+                extra_context or cookiecutter_input or refresh_private_variables or force
             ) and utils.cruft.is_project_updated(repo, cruft_state["commit"], last_commit, strict):
                 typer.secho(
                     "Nothing to do, project's cruft is already up to date!", fg=typer.colors.GREEN
