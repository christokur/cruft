[project]
name = "cruft"
version = "0.0.0"
description = "Allows you to maintain all the necessary cruft for packaging and building projects separate from the code you intentionally write. Built on-top of CookieCutter."
authors = [
    {name = "Timothy Crosley", email = "timothy.crosley@gmail.com"},
    {name = "Sambhav Kothari", email = "sambhavs.email@gmail.com"}
]
license = {text = "MIT"}
readme = "README.md"
<<<<<<< HEAD

[tool.poetry.dependencies]
python = ">=3.7,<4.0"
#cookiecutter = ">=1.7"
cookiecutter = { git = 'https://github.com/christokur/cookiecutter.git', tag = '2.1.1.post1' }
gitpython = ">=3.0"
toml = { version = ">=0.10", optional = true, python = "<3.11" }
typer = ">=0.4.0"
click = ">= 7.1.2"
#examples = {version = ">=1.0.2", optional = true}
importlib-metadata = {version = ">=2.0.0,<5.0.0", python = "<3.8"}
packaging = ">=21.3"

[tool.poetry.extras]
=======
requires-python = ">=3.7"
dependencies = [
    "cookiecutter>=1.7",
    "gitpython>=3.0",
    "typer>=0.4.0",
    "click>=7.1.2",
    "toml>=0.10; python_version<'3.11'",
    "importlib-metadata>=2.0.0,<5.0.0; python_version<'3.8'"
]

[project.optional-dependencies]
>>>>>>> 33f6b722
pyproject = ["toml"]

[project.scripts]
cruft = "cruft._cli:app"

[tool.cruft]
skip = ["cruft/__init__.py", "tests"]

[tool.ruff]
line-length = 100
target-version = "py37"

[tool.ruff.lint]
select = [
    "E",    # pycodestyle
    "F",    # pyflakes
    "B",    # flake8-bugbear
    "N",    # pep8-naming
    "I",    # isort
]
ignore = ["E203", "B008", "N818", "E501", "B904"]

[build-system]
requires = ["hatchling>=1.18.0"]
build-backend = "hatchling.build"

[dependency-groups]
dev = [
    "ruff>=0.8.4",
    "examples>=1.0.2; python_version>='3.7.0' and python_version<'4.0'",
    "ruff>=0.1.3",
    "mypy>=0.971",
    "types-toml>=0.10",
    "ipython>=7.16.3",
    "mkdocs>=1.2",
    "pytest>=6.2.5",
    "pytest-cov>=3.0",
    "pytest-repeat>=0.9.1",
    "pytest-xdist>=2.5.0",
    "pytest-mock>=3.3.1",
    "portray>=1.7.0; python_version>='3.7.0' and python_version<'4.0'",
]<|MERGE_RESOLUTION|>--- conflicted
+++ resolved
@@ -8,22 +8,6 @@
 ]
 license = {text = "MIT"}
 readme = "README.md"
-<<<<<<< HEAD
-
-[tool.poetry.dependencies]
-python = ">=3.7,<4.0"
-#cookiecutter = ">=1.7"
-cookiecutter = { git = 'https://github.com/christokur/cookiecutter.git', tag = '2.1.1.post1' }
-gitpython = ">=3.0"
-toml = { version = ">=0.10", optional = true, python = "<3.11" }
-typer = ">=0.4.0"
-click = ">= 7.1.2"
-#examples = {version = ">=1.0.2", optional = true}
-importlib-metadata = {version = ">=2.0.0,<5.0.0", python = "<3.8"}
-packaging = ">=21.3"
-
-[tool.poetry.extras]
-=======
 requires-python = ">=3.7"
 dependencies = [
     "cookiecutter>=1.7",
@@ -35,7 +19,6 @@
 ]
 
 [project.optional-dependencies]
->>>>>>> 33f6b722
 pyproject = ["toml"]
 
 [project.scripts]
